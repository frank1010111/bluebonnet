--- conflicted
+++ resolved
@@ -48,13 +48,8 @@
 
 
 [build-system]
-<<<<<<< HEAD
-requires = ["poetry-core>=1.0.0"]
-build-backend = "poetry.core.masonry.api"
-=======
 requires = ["hatchling>=0.7"]
 build-backend = "hatchling.build"
->>>>>>> 470678bb
 
 [tool.isort]
 profile = "black"