# Contributing

Contributions are welcome, and they are greatly appreciated! Every little bit
helps, and credit will always be given.

## Types of Contributions

### Report Bugs

If you are reporting a bug, please include:

- Your operating system name and version.
- Any details about your local setup that might be helpful in troubleshooting.
- Detailed steps to reproduce the bug.

### Fix Bugs

Look through the GitHub issues for bugs. Anything tagged with "bug" and "help
wanted" is open to whoever wants to implement it.

### Implement Features

Look through the GitHub issues for features. Anything tagged with "enhancement"
and "help wanted" is open to whoever wants to implement it.

### Write Documentation

You can never have enough documentation! Please feel free to contribute to any
part of the documentation, such as the official docs, docstrings, or even on the
web in blog posts, articles, and such.

### Submit Feedback

If you are proposing a feature:

- Explain in detail how it would work.
- Keep the scope as narrow as possible, to make it easier to implement.
- Remember that this is a volunteer-driven project, and that contributions are
  welcome :)

## Get Started!

Ready to contribute? Here's how to set up `bluebonnet` for local development.

1. Download a copy of `bluebonnet` locally.
2. Install `bluebonnet` using `pip`:

   ```console
   pip -e .[dev]
   ```

3. Use `git` (or similar) to create a branch for local development and make your
   changes:

<<<<<<< HEAD
   ```console
   it checkout -b name-of-your-bugfix-or-feature
   ```
=======
    ```console
    git checkout -b name-of-your-bugfix-or-feature
    ```
>>>>>>> 516b7391

4. When you're done making changes, check that your changes conform to any code
   formatting requirements and pass any tests.

To do this, if you have pipx, run

```console
pipx run nox
```

else, run

```console
pip install nox
nox
```

5. Commit your changes and open a pull request.

## Pull Request Guidelines

Before you submit a pull request, check that it meets these guidelines:

1. The pull request should include additional tests if appropriate.
2. If the pull request adds functionality, the docs should be updated.
3. The pull request should work for all currently supported operating systems
   and versions of Python.

## Code of Conduct

Please note that the `bluebonnet` project is released with a Code of Conduct. By
contributing to this project you agree to abide by its terms.<|MERGE_RESOLUTION|>--- conflicted
+++ resolved
@@ -52,15 +52,9 @@
 3. Use `git` (or similar) to create a branch for local development and make your
    changes:
 
-<<<<<<< HEAD
    ```console
-   it checkout -b name-of-your-bugfix-or-feature
+   git checkout -b name-of-your-bugfix-or-feature
    ```
-=======
-    ```console
-    git checkout -b name-of-your-bugfix-or-feature
-    ```
->>>>>>> 516b7391
 
 4. When you're done making changes, check that your changes conform to any code
    formatting requirements and pass any tests.
