--- conflicted
+++ resolved
@@ -31,16 +31,6 @@
 TEMPERATURE_STANDARD = 60
 
 
-@dataclass
-class PseudocriticalPoint:
-    """Store the pseudocritical point for natural gas."""
-
-    temperature_pseudocritical: float
-    "pseudocritical temperature in degrees F"
-    pressure_pseudocritical: float
-    "pseudocritical pressure in psia"
-
-
 def build_pvt_gas(
     gas_values: Mapping, gas_dryness: str, maximum_pressure: float = 14000
 ) -> pd.DataFrame:
@@ -64,21 +54,17 @@
     non_hydrocarbon_properties = make_nonhydrocarbon_properties(
         gas_values["N2"], gas_values["H2S"], gas_values["CO2"]
     )
-
     temperature_pc, pressure_pc = pseudocritical_point_Sutton(
         gas_values["Gas Specific Gravity"],
         non_hydrocarbon_properties,
         gas_dryness,
     )
-
     pressure = np.arange(0, maximum_pressure, 10.0)
     pressure[0] = 0.001
     temperature = gas_values["Reservoir Temperature (deg F)"]
-
     z_factor = np.array(
         [z_factor_DAK(temperature, p, temperature_pc, pressure_pc) for p in pressure]
     )
-
     density = np.array(
         [
             density_DAK(
@@ -91,7 +77,6 @@
             for p in pressure
         ]
     )
-
     viscosity = np.array(
         [
             viscosity_Sutton(
@@ -104,7 +89,6 @@
             for p in pressure
         ]
     )
-
     compressibility = np.array(
         [
             compressibility_DAK(temperature, p, temperature_pc, pressure_pc)
@@ -113,33 +97,18 @@
     )
     pvt_gas = pd.DataFrame(
         data={
-<<<<<<< HEAD
-            "T": T,
-            "pressure": Pressure,
+            "temperature": np.full_like(pressure, temperature),
+            "pressure": pressure,
             "Density": density,
-            "z-factor": Z,
+            "z-factor": z_factor,
             "compressibility": compressibility,
             "viscosity": viscosity,
         }
     )
-    ms = 2 * cumtrapz(pvt_gas.pressure / (pvt_gas.viscosity * pvt_gas["z-factor"]), pvt_gas.pressure)
-    ms = np.concatenate(([0], ms))
-    pvt_gas["pseudopressure"] = ms
-=======
-            "T": np.full_like(pressure, temperature),
-            "P": pressure,
-            "Density": density,
-            "Z-Factor": z_factor,
-            "Cg": compressibility,
-            "Viscosity": viscosity,
-        }
-    )
     pseudopressure = 2 * cumtrapz(
         pvt_gas.P / (pvt_gas.Viscosity * pvt_gas["Z-Factor"]), pvt_gas.P, initial=0
     )
     pvt_gas["pseudopressure"] = pseudopressure
->>>>>>> abc287d9
-
     return pvt_gas
 
 
